--- conflicted
+++ resolved
@@ -95,13 +95,6 @@
 
     let mut process = Process::new("cs2.exe")?;
 
-<<<<<<< HEAD
-    process.initialize()?;
-
-    /*
-    // Start the timer.
-=======
->>>>>>> a4b9e4ab
     let now = Instant::now();
 
     let all = !(interfaces || offsets || schemas);
@@ -121,7 +114,7 @@
     info!(
         "<on-green>Done!</> <green>Time elapsed: <b>{:?}</></>",
         now.elapsed()
-    ); */
+    );
 
     Ok(())
 }
